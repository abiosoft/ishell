// Package ishell implements an interactive shell.
package ishell

import (
	"bufio"
	"bytes"
	"errors"
	"fmt"
	"io"
	"log"
	"os"
	"path/filepath"
	"runtime"
	"strings"
	"sync"
	"time"
	"unicode"

	"github.com/abiosoft/readline"
	"github.com/fatih/color"
	shlex "github.com/flynn-archive/go-shlex"
)

const (
	defaultPrompt      = ">>> "
	defaultMultiPrompt = "... "
)

var (
	errNoHandler          = errors.New("incorrect input, try 'help'")
	errNoInterruptHandler = errors.New("no interrupt handler")
)

// Shell is an interactive cli shell.
type Shell struct {
	rootCmd           *Cmd
	generic           func(*Context)
	interrupt         func(*Context, int, string)
	interruptCount    int
	eof               func(*Context)
	reader            *shellReader
	writer            io.Writer
	active            bool
	activeMutex       sync.RWMutex
	ignoreCase        bool
	customCompleter   bool
	multiChoiceActive bool
	haltChan          chan struct{}
	historyFile       string
	autoHelp          bool
	rawArgs           []string
	progressBar       ProgressBar
	pager             string
	pagerArgs         []string
	contextValues
	Actions
}

// New creates a new shell with default settings. Uses standard output and default prompt ">> ".
func New() *Shell {
	return NewWithConfig(&readline.Config{Prompt: defaultPrompt})
}

// NewWithConfig creates a new shell with custom readline config.
func NewWithConfig(conf *readline.Config) *Shell {
	rl, err := readline.NewEx(conf)
	if err != nil {
		log.Println("Shell or operating system not supported.")
		log.Fatal(err)
	}
	shell := &Shell{
		rootCmd: &Cmd{},
		reader: &shellReader{
			scanner:     rl,
			prompt:      rl.Config.Prompt,
			multiPrompt: defaultMultiPrompt,
			showPrompt:  true,
			buf:         &bytes.Buffer{},
			completer:   readline.NewPrefixCompleter(),
		},
		writer:   conf.Stdout,
		autoHelp: true,
	}
	shell.Actions = &shellActionsImpl{Shell: shell}
	shell.progressBar = newProgressBar(shell)
	addDefaultFuncs(shell)
	return shell
}

// Start starts the shell but does not wait for it to stop.
func (s *Shell) Start() {
	s.prepareRun()
	go s.run()
}

// Run starts the shell and waits for it to stop.
func (s *Shell) Run() {
	s.prepareRun()
	s.run()
}

// Wait waits for the shell to stop.
func (s *Shell) Wait() {
	<-s.haltChan
}

<<<<<<< HEAD
// GetRootCmd returns the shell's root command.
func (s *Shell) GetRootCmd() *Cmd {
=======
// RootCmd returns the shell's root command.
func (s *Shell) RootCmd() *Cmd {
>>>>>>> 285bf845
	return s.rootCmd
}

// SetRootCmd sets the shell's root command.
<<<<<<< HEAD
=======
// Use with caution, this may affect the behaviour of the default completer.
>>>>>>> 285bf845
func (s *Shell) SetRootCmd(cmd *Cmd) {
	s.rootCmd = cmd
}

func (s *Shell) stop() {
	if !s.Active() {
		return
	}
	s.activeMutex.Lock()
	s.active = false
	s.activeMutex.Unlock()
	close(s.haltChan)
}

// Close stops the shell (if required) and closes the shell's input.
// This should be called when done with reading inputs.
// Unlike `Stop`, a closed shell cannot be restarted.
func (s *Shell) Close() {
	s.stop()
	s.reader.scanner.Close()
}

func (s *Shell) prepareRun() {
	if s.Active() {
		return
	}
	if !s.customCompleter {
		s.initCompleters()
	}
	s.activeMutex.Lock()
	s.active = true
	s.activeMutex.Unlock()

	s.haltChan = make(chan struct{})
}

func (s *Shell) run() {
shell:
	for s.Active() {
		var line []string
		var err error
		read := make(chan struct{})
		go func() {
			line, err = s.read()
			read <- struct{}{}
		}()
		select {
		case <-read:
			break
		case <-s.haltChan:
			continue shell
		}

		if err == io.EOF {
			if s.eof == nil {
				fmt.Println("EOF")
				break
			}
			if err := handleEOF(s); err != nil {
				s.Println("Error:", err)
				continue
			}
		} else if err != nil && err != readline.ErrInterrupt {
			s.Println("Error:", err)
			continue
		}

		if err == readline.ErrInterrupt {
			// interrupt received
			err = handleInterrupt(s, line)
		} else {
			// reset interrupt counter
			s.interruptCount = 0

			// normal flow
			if len(line) == 0 {
				// no input line
				continue
			}

			err = handleInput(s, line)
		}
		if err != nil {
			s.Println("Error:", err)
		}
	}
}

// Active tells if the shell is active. i.e. Start is previously called.
func (s *Shell) Active() bool {
	s.activeMutex.RLock()
	defer s.activeMutex.RUnlock()
	return s.active
}

// Process runs shell using args in a non-interactive mode.
func (s *Shell) Process(args ...string) error {
	return handleInput(s, args)
}

func handleInput(s *Shell, line []string) error {
	handled, err := s.handleCommand(line)
	if handled || err != nil {
		return err
	}

	// Generic handler
	if s.generic == nil {
		return errNoHandler
	}
	c := newContext(s, nil, line)
	s.generic(c)
	return c.err
}

func handleInterrupt(s *Shell, line []string) error {
	if s.interrupt == nil {
		return errNoInterruptHandler
	}
	c := newContext(s, nil, line)
	s.interruptCount++
	s.interrupt(c, s.interruptCount, strings.Join(line, " "))
	return c.err
}

func handleEOF(s *Shell) error {
	c := newContext(s, nil, nil)
	s.eof(c)
	return c.err
}

func (s *Shell) handleCommand(str []string) (bool, error) {
	if s.ignoreCase {
		for i := range str {
			str[i] = strings.ToLower(str[i])
		}
	}
	cmd, args := s.rootCmd.FindCmd(str)
	if cmd == nil {
		return false, nil
	}
	// trigger help if func is not registered or auto help is true
	if cmd.Func == nil || (s.autoHelp && len(args) == 1 && args[0] == "help") {
		s.Println(cmd.HelpText())
		return true, nil
	}
	c := newContext(s, cmd, args)
	cmd.Func(c)
	return true, c.err
}

func (s *Shell) readLine() (line string, err error) {
	consumer := make(chan lineString)
	defer close(consumer)
	go s.reader.readLine(consumer)
	ls := <-consumer
	return ls.line, ls.err
}

func (s *Shell) read() ([]string, error) {
	s.rawArgs = nil
	heredoc := false
	eof := ""
	// heredoc multiline
	lines, err := s.readMultiLinesFunc(func(line string) bool {
		if !heredoc {
			if strings.Contains(line, "<<") {
				s := strings.SplitN(line, "<<", 2)
				if eof = strings.TrimSpace(s[1]); eof != "" {
					heredoc = true
					return true
				}
			}
		} else {
			return line != eof
		}
		return strings.HasSuffix(strings.TrimSpace(line), "\\")
	})

	s.rawArgs = strings.Fields(lines)

	if heredoc {
		s := strings.SplitN(lines, "<<", 2)
		args, err1 := shlex.Split(s[0])

		arg := strings.TrimSuffix(strings.SplitN(s[1], "\n", 2)[1], eof)
		args = append(args, arg)
		if err1 != nil {
			return args, err1
		}
		return args, err
	}

	lines = strings.Replace(lines, "\\\n", " \n", -1)

	args, err1 := shlex.Split(lines)
	if err1 != nil {
		return args, err1
	}

	return args, err
}

func (s *Shell) readMultiLinesFunc(f func(string) bool) (string, error) {
	var lines bytes.Buffer
	currentLine := 0
	var err error
	for {
		if currentLine == 1 {
			// from second line, enable next line prompt.
			s.reader.setMultiMode(true)
		}
		var line string
		line, err = s.readLine()
		fmt.Fprint(&lines, line)
		if !f(line) || err != nil {
			break
		}
		fmt.Fprintln(&lines)
		currentLine++
	}
	if currentLine > 0 {
		// if more than one line is read
		// revert to standard prompt.
		s.reader.setMultiMode(false)
	}
	return lines.String(), err
}

func (s *Shell) initCompleters() {
	s.setCompleter(iCompleter{cmd: s.rootCmd, disabled: func() bool { return s.multiChoiceActive }})
}

func (s *Shell) setCompleter(completer readline.AutoCompleter) {
	config := s.reader.scanner.Config.Clone()
	config.AutoComplete = completer
	s.reader.scanner.SetConfig(config)
}

// CustomCompleter allows use of custom implementation of readline.Autocompleter.
func (s *Shell) CustomCompleter(completer readline.AutoCompleter) {
	s.customCompleter = true
	s.setCompleter(completer)
}

// AddCmd adds a new command handler.
// This only adds top level commands.
func (s *Shell) AddCmd(cmd *Cmd) {
	s.rootCmd.AddCmd(cmd)
}

// DeleteCmd deletes a top level command.
func (s *Shell) DeleteCmd(name string) {
	s.rootCmd.DeleteCmd(name)
}

// NotFound adds a generic function for all inputs.
// It is called if the shell input could not be handled by any of the
// added commands.
func (s *Shell) NotFound(f func(*Context)) {
	s.generic = f
}

// AutoHelp sets if ishell should trigger help message if
// a command's arg is "help". Defaults to true.
//
// This can be set to false for more control on how help is
// displayed.
func (s *Shell) AutoHelp(enable bool) {
	s.autoHelp = enable
}

// Interrupt adds a function to handle keyboard interrupt (Ctrl-c).
// count is the number of consecutive times that Ctrl-c has been pressed.
// i.e. any input apart from Ctrl-c resets count to 0.
func (s *Shell) Interrupt(f func(c *Context, count int, input string)) {
	s.interrupt = f
}

// EOF adds a function to handle End of File input (Ctrl-d).
// This overrides the default behaviour which terminates the shell.
func (s *Shell) EOF(f func(c *Context)) {
	s.eof = f
}

// SetHistoryPath sets where readlines history file location. Use an empty
// string to disable history file. It is empty by default.
func (s *Shell) SetHistoryPath(path string) {
	// Using scanner.SetHistoryPath doesn't initialize things properly and
	// history file is never written. Simpler to just create a new readline
	// Instance.
	config := s.reader.scanner.Config.Clone()
	config.HistoryFile = path
	s.reader.scanner, _ = readline.NewEx(config)
}

// SetHomeHistoryPath is a convenience method that sets the history path
// in user's home directory.
func (s *Shell) SetHomeHistoryPath(path string) {
	home := os.Getenv("HOME")
	if runtime.GOOS == "windows" {
		home = os.Getenv("USERPROFILE")
	}
	abspath := filepath.Join(home, path)
	s.SetHistoryPath(abspath)
}

// SetOut sets the writer to write outputs to.
func (s *Shell) SetOut(writer io.Writer) {
	s.writer = writer
}

// SetPager sets the pager and its arguments for paged output
func (s *Shell) SetPager(pager string, args []string) {
	s.pager = pager
	s.pagerArgs = args
}

func initSelected(init []int, max int) []int {
	selectedMap := make(map[int]bool)
	for _, i := range init {
		if i < max {
			selectedMap[i] = true
		}
	}
	selected := make([]int, len(selectedMap))
	i := 0
	for k := range selectedMap {
		selected[i] = k
		i++
	}
	return selected
}

func toggle(selected []int, cur int) []int {
	for i, s := range selected {
		if s == cur {
			return append(selected[:i], selected[i+1:]...)
		}
	}
	return append(selected, cur)
}

func (s *Shell) multiChoice(options []string, text string, init []int, multiResults bool) []int {
	s.multiChoiceActive = true
	defer func() { s.multiChoiceActive = false }()

	conf := s.reader.scanner.Config.Clone()

	conf.DisableAutoSaveHistory = true

	conf.FuncFilterInputRune = func(r rune) (rune, bool) {
		switch r {
		case 16:
			return -1, true
		case 14:
			return -2, true
		case 32:
			return -3, true

		}
		return r, true
	}

	var selected []int
	if multiResults {
		selected = initSelected(init, len(options))
	}

	s.ShowPrompt(false)
	defer s.ShowPrompt(true)

	// TODO this may not work on windows.
	s.Print("\033[?25l")
	defer s.Print("\033[?25h")

	cur := 0
	if len(selected) > 0 {
		cur = selected[len(selected)-1]
	}

	fd := int(os.Stdout.Fd())
	_, maxRows, err := readline.GetSize(fd)
	if err != nil {
		return nil
	}

	// move cursor to the top
	// TODO it happens on every update, however, some trash appears in history without this line
	s.Print("\033[0;0H")

	offset := fd

	update := func() {
		strs := buildOptionsStrings(options, selected, cur)
		if len(strs) > maxRows-1 {
			strs = strs[offset : maxRows+offset-1]
		}
		s.Print("\033[0;0H")
		// clear from the cursor to the end of the screen
		s.Print("\033[0J")
		s.Println(text)
		s.Print(strings.Join(strs, "\n"))
	}
	var lastKey rune
	refresh := make(chan struct{}, 1)
	listener := func(line []rune, pos int, key rune) (newline []rune, newPos int, ok bool) {
		lastKey = key
		if key == -2 {
			cur++
			if cur >= maxRows+offset-1 {
				offset++
			}
			if cur >= len(options) {
				offset = fd
				cur = 0
			}
		} else if key == -1 {
			cur--
			if cur < offset {
				offset--
			}
			if cur < 0 {
				if len(options) > maxRows-1 {
					offset = len(options) - maxRows + 1
				} else {
					offset = fd
				}
				cur = len(options) - 1
			}
		} else if key == -3 {
			if multiResults {
				selected = toggle(selected, cur)
			}
		}
		refresh <- struct{}{}
		return
	}
	conf.Listener = readline.FuncListener(listener)
	oldconf := s.reader.scanner.SetConfig(conf)

	stop := make(chan struct{})
	defer func() {
		stop <- struct{}{}
		s.Println()
	}()
	t := time.NewTicker(time.Millisecond * 200)
	defer t.Stop()
	go func() {
		for {
			select {
			case <-stop:
				return
			case <-refresh:
				update()
			case <-t.C:
				_, rows, _ := readline.GetSize(fd)
				if maxRows != rows {
					maxRows = rows
					update()
				}
			}
		}
	}()
	s.ReadLine()

	s.reader.scanner.SetConfig(oldconf)

	// only handles Ctrl-c for now
	// this can be broaden later
	switch lastKey {
	// Ctrl-c
	case 3:
		return []int{-1}
	}
	if multiResults {
		return selected
	}
	return []int{cur}
}

func buildOptionsStrings(options []string, selected []int, index int) []string {
	var strs []string
	symbol := " ❯"
	if runtime.GOOS == "windows" {
		symbol = " >"
	}
	for i, opt := range options {
		mark := "⬡ "
		if selected == nil {
			mark = " "
		}
		for _, s := range selected {
			if s == i {
				mark = "⬢ "
			}
		}
		if i == index {
			cyan := color.New(color.FgCyan).Add(color.Bold).SprintFunc()
			strs = append(strs, cyan(symbol+mark+opt))
		} else {
			strs = append(strs, "  "+mark+opt)
		}
	}
	return strs
}

// IgnoreCase specifies whether commands should not be case sensitive.
// Defaults to false i.e. commands are case sensitive.
// If true, commands must be registered in lower cases.
func (s *Shell) IgnoreCase(ignore bool) {
	s.ignoreCase = ignore
}

// ProgressBar returns the progress bar for the shell.
func (s *Shell) ProgressBar() ProgressBar {
	return s.progressBar
}

func newContext(s *Shell, cmd *Cmd, args []string) *Context {
	if cmd == nil {
		cmd = &Cmd{}
	}
	return &Context{
		Actions:     s.Actions,
		progressBar: copyShellProgressBar(s),
		Args:        args,
		RawArgs:     s.rawArgs,
		Cmd:         *cmd,
		contextValues: func() contextValues {
			values := contextValues{}
			for k := range s.contextValues {
				values[k] = s.contextValues[k]
			}
			return values
		}(),
	}
}

func copyShellProgressBar(s *Shell) ProgressBar {
	sp := s.progressBar.(*progressBarImpl)
	p := newProgressBar(s)
	p.Indeterminate(sp.indeterminate)
	p.Display(sp.display)
	p.Prefix(sp.prefix)
	p.Suffix(sp.suffix)
	p.Final(sp.final)
	p.Interval(sp.interval)
	return p
}

func getPosition() (int, int, error) {
	fd := int(os.Stdout.Fd())
	state, err := readline.MakeRaw(fd)
	if err != nil {
		return 0, 0, err
	}
	defer readline.Restore(fd, state)
	fmt.Printf("\033[6n")
	var out string
	reader := bufio.NewReader(os.Stdin)
	if err != nil {
		return 0, 0, err
	}
	for {
		b, err := reader.ReadByte()
		if err != nil || b == 'R' {
			break
		}
		if unicode.IsPrint(rune(b)) {
			out += string(b)
		}
	}
	var row, col int
	_, err = fmt.Sscanf(out, "[%d;%d", &row, &col)
	if err != nil {
		return 0, 0, err
	}

	return col, row, nil
}<|MERGE_RESOLUTION|>--- conflicted
+++ resolved
@@ -104,21 +104,13 @@
 	<-s.haltChan
 }
 
-<<<<<<< HEAD
-// GetRootCmd returns the shell's root command.
-func (s *Shell) GetRootCmd() *Cmd {
-=======
 // RootCmd returns the shell's root command.
 func (s *Shell) RootCmd() *Cmd {
->>>>>>> 285bf845
 	return s.rootCmd
 }
 
 // SetRootCmd sets the shell's root command.
-<<<<<<< HEAD
-=======
 // Use with caution, this may affect the behaviour of the default completer.
->>>>>>> 285bf845
 func (s *Shell) SetRootCmd(cmd *Cmd) {
 	s.rootCmd = cmd
 }
